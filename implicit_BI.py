--- conflicted
+++ resolved
@@ -1,13 +1,11 @@
 #!/usr/bin/env python2.7
 """ Sample object """
 
-<<<<<<< HEAD
-import matplotlib.pyplot as plt
-from ascii_graph import Pyasciigraph
-=======
-#import matplotlib.pyplot as plt
-#from ascii_graph import Pyasciigraph
->>>>>>> 82da330b
+try:
+    import matplotlib.pyplot as plt
+    from ascii_graph import Pyasciigraph
+except:
+    print("matplotlib and/or ascii_graph not installed, so plotting is disabled.")
 from scipy.stats import logser
 import collections
 import numpy as np

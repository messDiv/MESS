--- conflicted
+++ resolved
@@ -51,13 +51,9 @@
                         ("colrate", colrate),
                         ("age", 100000),
                         ("mig_clust_size", mig_clust_size),
-<<<<<<< HEAD
+                        ("speciation_rate", 0),
+                        ("background_death", 0.25),
                         ("trait_rate_local", 5)
-
-=======
-                        ("speciation_rate", 0),
-                        ("background_death", 0.25)
->>>>>>> 6d215066
         ])
 
         ## A dictionary for holding prior ranges for values we're interested in
@@ -277,14 +273,13 @@
             elif param == "filtering_optimum":
                 self.paramsdict[param] = newvalue
 
-<<<<<<< HEAD
-            elif param == "trait_rate_local":
-=======
             elif param == "speciation_rate":
                 self.paramsdict[param] = float(newvalue)
 
             elif param == "background_death":
->>>>>>> 6d215066
+                self.paramsdict[param] = float(newvalue)
+
+            elif param == "trait_rate_local":
                 self.paramsdict[param] = float(newvalue)
 
             else:
@@ -696,18 +691,15 @@
         parent_abunds = self.local_info[chx]["abundances_through_time"]
 
         ## Inform the regional pool that we have a new species
-<<<<<<< HEAD
         ## Identify parent's trait value
         parent_trait = self.region.get_trait(chx)
 
-        ## Add deviation of trait value to parent's trait value to get offspring phenotype
-        trt = np.random.normal(parent_trait, self.paramsdict["trait_rate_local"], 1)
-=======
-        trt = self.region.get_trait(chx)
         ## Trait evolution. Offsprint trait is normally distributed
         ## with mean of parent value, and stdv equal to stdv of BM
         ## process in metacommunity times average lineage lifetime
->>>>>>> 6d215066
+        trt = np.random.normal(parent_trait, self.paramsdict["trait_rate_local"], 1)
+
+
         self.region._record_local_speciation(sname, trt)
 
         if self.region.paramsdict["speciation_model"] == "point_mutation":
@@ -1072,12 +1064,9 @@
     "colrate" : "Colonization rate into local community",\
     "mig_clust_size" : "# of individuals per colonization event",\
     "age" : "Local community age",\
-<<<<<<< HEAD
-    "trait_rate_local" : "Trait evolution rate parameter for local community",\
-=======
     "speciation_rate" : "# of new species per forward-time generation",\
     "background_death" : "Baseline death probability in trait-based models",\
->>>>>>> 6d215066
+    "trait_rate_local" : "Trait evolution rate parameter for local community",\
 }
 
 
